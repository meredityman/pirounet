"""Main file performing training with labels (semi-supervised)."""

import logging

logging.basicConfig(level=logging.INFO)

import os
import sys
import warnings

import default_config

os.environ["CUDA_DEVICE_ORDER"] = "PCI_BUS_ID"
os.environ["CUDA_VISIBLE_DEVICES"] = default_config.which_device

import datasets
<<<<<<< HEAD
import evaluate.generate_f as generate_f
import models.dgm_lstm_vae as dgm_lstm_vae
import torch
import train
import train_dgm
=======
import nn
import train_dgm
import generate_f

>>>>>>> 37e72934
import wandb
import torch

logging.info(f"Using PyTorch version: {torch. __version__}")

# Can be replaced by logging.DEBUG or logging.WARNING
warnings.filterwarnings("ignore")

DEVICE = torch.device("cpu")
# if torch.cuda.is_available():
#     DEVICE = torch.device("cuda")
logging.info(f"Using device {DEVICE}")

# The config put in wandb.init is treated as default:
# - it is filled with values from the default_config.py file
# - it will be overwritten by any sweep
# After wandb is initialize, use wandb.config (and not default_config)
# to get the config parameters of the run, potentially coming from a sweep.
wandb.init(
    project="move_labelled",
    entity="bioshape-lab",
    config={
        "run_name": default_config.run_name,
        "epochs": default_config.epochs,
        "learning_rate": default_config.learning_rate,
        "batch_size": default_config.batch_size,
        "seq_len": default_config.seq_len,
        "input_dim": default_config.input_dim,
        "kl_weight": default_config.kl_weight,
        "neg_slope": default_config.neg_slope,
        "n_layers": default_config.n_layers,
        "h_dim": default_config.h_dim,
        "latent_dim": default_config.latent_dim,
        "neg_slope_classif": default_config.neg_slope_classif,
        "n_layers_classif": default_config.n_layers_classif,
        "h_dim_classif": default_config.h_dim_classif,
<<<<<<< HEAD
        "label_dim": default_config.label_dim,
    },
)
config = wandb.config
logging.info(f"Config: {config}")
=======
    },
)
wandb.run.name = default_config.run_name


logging.info("Run server specific commands")
SERVER = "pod"  # colab
if SERVER == "colab":
    from google.colab import drive

    drive.mount("/content/drive")
    # %cd /content/drive/MyDrive/colab-github/move/dance
    syspath.append(os.path.dirname(os.getcwd()))

elif SERVER == "pod":
    sys.path.append(os.path.dirname(os.getcwd()))
>>>>>>> 37e72934

logging.info("Initialize model")
model = dgm_lstm_vae.DeepGenerativeModel(
    n_layers=config.n_layers,
    input_dim=config.input_dim,
    h_dim=config.h_dim,
    latent_dim=config.latent_dim,
    output_dim=config.input_dim,
    seq_len=config.seq_len,
    neg_slope=config.neg_slope,
    label_dim=config.label_dim,
    batch_size=config.batch_size,
    h_dim_classif=config.h_dim_classif,
    neg_slope_classif=config.neg_slope_classif,
    n_layers_classif=config.n_layers_classif,
    bias=None,
    batch_norm=True,
).to(DEVICE)

logging.info("Get data")
(
    labelled_data_train,
    labels_train,
    unlabelled_data_train,
    labelled_data_valid,
    labels_valid,
    labelled_data_test,
    labels_test,
    unlabelled_data_test,
) = datasets.get_dgm_data(config)

<<<<<<< HEAD
wandb.watch(model, train.get_loss, log="all", log_freq=100)
optimizer = torch.optim.Adam(
    model.parameters(), lr=config.learning_rate, betas=(0.9, 0.999)
)
=======
#wandb.watch(model, train.get_loss, log="all", log_freq=100)
optimizer = torch.optim.Adam(model.parameters(), lr=3e-4, betas=(0.9, 0.999))
>>>>>>> 37e72934

logging.info("Train")
train_dgm.run_train_dgm(
    model,
    labelled_data_train,
    labels_train,
    unlabelled_data_train,
    labelled_data_valid,
    labels_valid,
    labelled_data_test,
    labels_test,
    unlabelled_data_test,
    optimizer,
<<<<<<< HEAD
    config=config,
    checkpoint=False,
    with_clip=False,
)

logging.info("Generate dances")
artifact_maker = generate.Artifact(model)
for label in range(1, config.label_dim + 1):
    artifact_maker.generate(y_given=label)
=======
    default_config.epochs,
    default_config.label_features,
    load_from_checkpoint=default_config.load_from_checkpoint,
    with_clip=False
)

# generate
for label in range(default_config.label_features):
    generate_f.generatecond(model, y_given=label)
>>>>>>> 37e72934

wandb.finish()<|MERGE_RESOLUTION|>--- conflicted
+++ resolved
@@ -14,20 +14,12 @@
 os.environ["CUDA_VISIBLE_DEVICES"] = default_config.which_device
 
 import datasets
-<<<<<<< HEAD
 import evaluate.generate_f as generate_f
 import models.dgm_lstm_vae as dgm_lstm_vae
 import torch
 import train
 import train_dgm
-=======
-import nn
-import train_dgm
-import generate_f
-
->>>>>>> 37e72934
 import wandb
-import torch
 
 logging.info(f"Using PyTorch version: {torch. __version__}")
 
@@ -62,30 +54,14 @@
         "neg_slope_classif": default_config.neg_slope_classif,
         "n_layers_classif": default_config.n_layers_classif,
         "h_dim_classif": default_config.h_dim_classif,
-<<<<<<< HEAD
         "label_dim": default_config.label_dim,
     },
 )
 config = wandb.config
 logging.info(f"Config: {config}")
-=======
-    },
-)
+
 wandb.run.name = default_config.run_name
 
-
-logging.info("Run server specific commands")
-SERVER = "pod"  # colab
-if SERVER == "colab":
-    from google.colab import drive
-
-    drive.mount("/content/drive")
-    # %cd /content/drive/MyDrive/colab-github/move/dance
-    syspath.append(os.path.dirname(os.getcwd()))
-
-elif SERVER == "pod":
-    sys.path.append(os.path.dirname(os.getcwd()))
->>>>>>> 37e72934
 
 logging.info("Initialize model")
 model = dgm_lstm_vae.DeepGenerativeModel(
@@ -117,15 +93,10 @@
     unlabelled_data_test,
 ) = datasets.get_dgm_data(config)
 
-<<<<<<< HEAD
 wandb.watch(model, train.get_loss, log="all", log_freq=100)
 optimizer = torch.optim.Adam(
     model.parameters(), lr=config.learning_rate, betas=(0.9, 0.999)
 )
-=======
-#wandb.watch(model, train.get_loss, log="all", log_freq=100)
-optimizer = torch.optim.Adam(model.parameters(), lr=3e-4, betas=(0.9, 0.999))
->>>>>>> 37e72934
 
 logging.info("Train")
 train_dgm.run_train_dgm(
@@ -139,26 +110,14 @@
     labels_test,
     unlabelled_data_test,
     optimizer,
-<<<<<<< HEAD
     config=config,
+    load_from_checkpoint=default_config.load_from_checkpoint,
     checkpoint=False,
     with_clip=False,
 )
 
-logging.info("Generate dances")
-artifact_maker = generate.Artifact(model)
-for label in range(1, config.label_dim + 1):
-    artifact_maker.generate(y_given=label)
-=======
-    default_config.epochs,
-    default_config.label_features,
-    load_from_checkpoint=default_config.load_from_checkpoint,
-    with_clip=False
-)
-
 # generate
-for label in range(default_config.label_features):
-    generate_f.generatecond(model, y_given=label)
->>>>>>> 37e72934
+for label in range(config.label_dim):
+    generate_f.generate(model, y_given=label, config=config)
 
 wandb.finish()