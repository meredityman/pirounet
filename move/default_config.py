--- conflicted
+++ resolved
@@ -19,16 +19,12 @@
 We used input sequences of length l = 128, which corresponds
 to about 4 seconds of continuous movement.
 """
-<<<<<<< HEAD
 which_device = "1"
-run_name = "3e-4"
-=======
-which_device = "0"
 run_name = "sep_layers_3e4NOCLIP_alpha001"
-load_from_checkpoint = None #"saved/checkpoint_nan_enc_load_debug_prints_nonclipped_epoch19.pt"
-label_features = 4
+load_from_checkpoint = (
+    None  # "saved/checkpoint_nan_enc_load_debug_prints_nonclipped_epoch19.pt"
+)
 amount_of_labels = 1
->>>>>>> 37e72934
 
 # Training
 epochs = 400
